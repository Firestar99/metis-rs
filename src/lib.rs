//! This crate provides a thin but idiomatic API around libmetis.
//!
//! See [`Graph`] for a usage example.

#![deny(missing_docs)]

use crate::option::Opt;
use metis_sys as m;
use std::convert::TryFrom;
use std::fmt;
use std::mem;
use std::os;
use std::ptr;
use std::result::Result as StdResult;
use std::slice;

pub mod option;

#[cfg(target_pointer_width = "16")]
compile_error!("METIS does not support 16-bit architectures");

/// Integer type used by METIS, can either be an [`i32`] or an [`i64`].
pub type Idx = m::idx_t;

/// Floating-point type used by METIS, can either be an [`f32`] or an [`f64`].
pub type Real = m::real_t;

/// The length of the `options` array.
///
/// See [`Graph::set_options`] for an example.  It is also used in
/// [`Mesh::set_options`].
pub const NOPTIONS: usize = m::METIS_NOPTIONS as usize;

/// Error type returned by METIS.
#[derive(Debug, PartialEq, Eq)]
pub enum Error {
    /// Input is invalid.
    ///
    /// These bindings should check for most input errors, if not all.
    Input,

    /// METIS hit an out-of-memory error.
    Memory,

    /// METIS returned an error but its meaning is unknown.
    Other,
}

impl std::error::Error for Error {}

impl From<NewGraphError> for Error {
    fn from(_: NewGraphError) -> Self {
        Self::Input
    }
}

impl From<NewMeshError> for Error {
    fn from(_: NewMeshError) -> Self {
        Self::Input
    }
}

impl fmt::Display for Error {
    fn fmt(&self, f: &mut fmt::Formatter<'_>) -> fmt::Result {
        match self {
            Error::Input => write!(f, "invalid input"),
            Error::Memory => write!(f, "out of memory"),
            Error::Other => write!(f, "METIS returned an error"),
        }
    }
}

/// The result of a partitioning.
pub type Result<T> = StdResult<T, Error>;

trait ErrorCode {
    /// Makes a [`Result`] from a return code (int) from METIS.
    fn wrap(self) -> Result<()>;
}

impl ErrorCode for m::rstatus_et {
    fn wrap(self) -> Result<()> {
        match self {
            m::rstatus_et_METIS_OK => Ok(()),
            m::rstatus_et_METIS_ERROR_INPUT => Err(Error::Input),
            m::rstatus_et_METIS_ERROR_MEMORY => Err(Error::Memory),
            m::rstatus_et_METIS_ERROR => Err(Error::Other),
            other => panic!("unexpected error code ({}) from METIS", other),
        }
    }
}

<<<<<<< HEAD
/// Error raised when the graph data fed to [`Graph::new`] cannot be safely
/// passed to METIS.
///
/// Graph data must follow the format described in [`Graph::new`].
#[derive(Debug)]
pub struct InvalidGraphError {
    msg: &'static str,
}

impl fmt::Display for InvalidGraphError {
    fn fmt(&self, f: &mut fmt::Formatter<'_>) -> fmt::Result {
        self.msg.fmt(f)
    }
}

/// Error type returned by [`Graph::new`].
///
/// Unlike [`Error`], this error originates from the Rust bindings.
#[derive(Debug)]
#[non_exhaustive]
pub enum NewGraphError {
    /// `ncon` must be greater than 1.
    NoConstraints,

    /// `nparts` must be greater than 1.
    NoParts,

    /// Graph is too large. One of the array's length doesn't fit into [`Idx`].
    TooLarge,

    /// The input arrays are malformed and cannot be safely passed to METIS.
    ///
    /// Note that these bindings do not check for all the invariants. Some might
    /// be raised during [`Graph::part_recursive`] and [`Graph::part_kway`] as
    /// [`Error::Input`].
    InvalidGraph(InvalidGraphError),
}

impl fmt::Display for NewGraphError {
    fn fmt(&self, f: &mut fmt::Formatter<'_>) -> fmt::Result {
        match self {
            Self::NoConstraints => write!(f, "there must be at least one constraint"),
            Self::NoParts => write!(f, "there must be at least one part"),
            Self::TooLarge => write!(f, "graph is too large"),
            Self::InvalidGraph(err) => write!(f, "invalid graph structure: {err}"),
        }
    }
}

impl std::error::Error for NewGraphError {}

impl NewGraphError {
    fn msg(msg: &'static str) -> Self {
        Self::InvalidGraph(InvalidGraphError { msg })
    }
=======
/// Helper function to convert an immutable slice ref to a mutable pointer
unsafe fn slice_to_mut_ptr<T>(slice: &[T]) -> *mut T {
    slice.as_ptr() as *mut T
>>>>>>> 98befbf2
}

/// Builder structure to setup a graph partition computation.
///
/// This structure holds the required arguments for METIS to compute a
/// partition.  It also offers methods to easily set any optional argument.
///
/// # Example
///
/// ```rust
/// # fn main() -> Result<(), metis::Error> {
/// # use metis::Graph;
/// // Make a graph with two vertices and an edge between the two.
/// let xadj = &mut [0, 1, 2];
/// let adjncy = &mut [1, 0];
///
/// // Allocate the partition array which stores the partition of each vertex.
/// let mut part = [0, 0];
///
/// // There are one constraint and two parts.  The partitioning algorithm used
/// // is recursive bisection.  The k-way algorithm can also be used.
/// Graph::new(1, 2, xadj, adjncy)?
///     .part_recursive(&mut part)?;
///
/// // The two vertices are placed in different parts.
/// assert_ne!(part[0], part[1]);
/// # Ok(())
/// # }
/// ```
#[derive(Debug, PartialEq)]
pub struct Graph<'a> {
    /// The number of balancing constrains.
    ncon: Idx,

    /// The number of parts to partition the graph.
    nparts: Idx,

    /// The adjency structure of the graph (part 1).
    xadj: &'a [Idx],

    /// The adjency structure of the graph (part 2).
    ///
    /// Required size: xadj.last()
    adjncy: &'a [Idx],

    /// The computational weights of the vertices.
    ///
    /// Required size: ncon * (xadj.len()-1)
    vwgt: Option<&'a [Idx]>,

    /// The communication weights of the vertices.
    ///
    /// Required size: xadj.len()-1
    vsize: Option<&'a [Idx]>,

    /// The weight of the edges.
    ///
    /// Required size: xadj.last()
    adjwgt: Option<&'a [Idx]>,

    /// The target partition weights of the vertices.
    ///
    /// If `None` then the graph is equally divided among the partitions.
    ///
    /// Required size: ncon * nparts
    tpwgts: Option<&'a [Real]>,

    /// Imbalance tolerances for each constraint.
    ///
    /// Required size: ncon
    ubvec: Option<&'a [Real]>,

    /// Fine-tuning parameters.
    options: [Idx; NOPTIONS],
}

impl<'a> Graph<'a> {
    /// Creates a new [`Graph`] object to be partitioned.
    ///
    /// - `ncon` is the number of constraints on each vertex (at least 1),
    /// - `nparts` is the number of parts wanted in the graph partition.
    ///
    /// # Input format
    ///
    /// CSR (Compressed Sparse Row) is a data structure for representing sparse
    /// matrices and is the primary data structure used by METIS. A CSR
    /// formatted graph is represented with two slices: an adjacency list
    /// (`adjcny`) and an index list (`xadj`). The nodes adjacent to node `n`
    /// are `adjncy[xadj[n]..xadj[n + 1]]`. Additionally, metis requires that
    /// graphs are undirected: if `(u, v)` is in the graph, then `(v, u)` must
    /// also be in the graph.
    ///
    /// Consider translating this simple graph to CSR format:
    /// ```rust
    /// // 5 - 3 - 4 - 0
    /// //     |   | /
    /// //     2 - 1
    /// let adjncy = [1, 4, 0, 2, 4, 1, 3, 2, 4, 5, 0, 1, 3, 3];
    /// let xadj = [0, 2, 5, 7, 10, 13, 14];
    ///
    /// // iterate over adjacent nodes
    /// let mut it = xadj
    ///     .windows(2)
    ///     .map(|x| &adjncy[x[0]..x[1]]);
    ///
    /// // node 0 is adjacent to nodes 1 and 4
    /// assert_eq!(it.next().unwrap(), &[1, 4]);
    ///
    /// // node 1 is adjacent to nodes 0, 2, and 4
    /// assert_eq!(it.next().unwrap(), &[0, 2, 4]);
    ///
    /// // node 2 is adjacent to nodes 1 and 3
    /// assert_eq!(it.next().unwrap(), &[1, 3]);
    ///
    /// // node 3 is adjacent to nodes 2, 4, and 5
    /// assert_eq!(it.next().unwrap(), &[2, 4, 5]);
    ///
    /// // node 4 is adjacent to nodes 0, 1, and 3
    /// assert_eq!(it.next().unwrap(), &[0, 1, 3]);
    ///
    /// // node 5 is adjacent to node 3
    /// assert_eq!(it.next().unwrap(), &[3]);
    ///
    /// assert!(it.next().is_none());
    /// ```
    ///
    /// More info can be found at:
    /// <https://en.wikipedia.org/wiki/Sparse_matrix#Compressed_sparse_row_(CSR,_CRS_or_Yale_format)>
    ///
    /// # Errors
    ///
    /// The following invariants must be held, otherwise this function returns
    /// an error:
    ///
    /// - all of the arrays have a length that can be held by an [`Idx`],
    /// - `ncon` is strictly greater than zero,
    /// - `nparts` is strictly greater than zero,
    /// - `xadj` has at least one element (its length is the one more than the
    ///   number of vertices),
    /// - `xadj` is sorted,
    /// - elements of `xadj` are positive,
    /// - the last element of `xadj` is the length of `adjncy`,
    /// - elements of `adjncy` are within zero and the number of vertices.
    ///
    /// # Mutability
    ///
    /// [`Graph::part_kway`] and [`Graph::part_recursive`] may mutate the
    /// contents of `xadj` and `adjncy`, but should revert all changes before
    /// returning.
    pub fn new(
        ncon: Idx,
        nparts: Idx,
        xadj: &'a mut [Idx],
        adjncy: &'a mut [Idx],
    ) -> StdResult<Graph<'a>, NewGraphError> {
        if ncon <= 0 {
            return Err(NewGraphError::NoConstraints);
        }
        if nparts <= 0 {
            return Err(NewGraphError::NoParts);
        }

        let last_xadj = *xadj
            .last()
            .ok_or(NewGraphError::msg("index list is empty"))?;
        let adjncy_len = Idx::try_from(adjncy.len()).map_err(|_| NewGraphError::TooLarge)?;
        if last_xadj != adjncy_len {
            return Err(NewGraphError::msg(
                "length mismatch between index and adjacency lists",
            ));
        }

        let nvtxs = match Idx::try_from(xadj.len()) {
            Ok(xadj_len) => xadj_len - 1,
            Err(_) => {
                return Err(NewGraphError::TooLarge);
            }
        };

        let mut prev = 0;
        for x in &*xadj {
            if prev > *x {
                return Err(NewGraphError::msg("index list is not sorted"));
            }
            prev = *x;
        }

        for a in &*adjncy {
            if *a < 0 || *a >= nvtxs {
                return Err(NewGraphError::msg(
                    "some values in the adjacency list are out of bounds",
                ));
            }
        }

        Ok(unsafe { Graph::new_unchecked(ncon, nparts, xadj, adjncy) })
    }

    /// Creates a new [`Graph`] object to be partitioned (unchecked version).
    ///
    /// - `ncon` is the number of constraints on each vertex (at least 1),
    /// - `nparts` is the number of parts wanted in the graph partition.
    ///
    /// # Input format
    ///
    /// `xadj` and `adjncy` are the [CSR encoding][0] of the adjacency matrix
    /// that represents the graph. `xadj` is the row index and `adjncy` is the
    /// column index.
    ///
    /// [0]: https://en.wikipedia.org/wiki/Sparse_matrix#Compressed_sparse_row_(CSR,_CRS_or_Yale_format)
    ///
    /// # Safety
    ///
    /// This function still does some checks listed in "Panics" below. However,
    /// the caller is reponsible for upholding all invariants listed in the
    /// "Errors" section of [`Graph::new`]. Otherwise, the behavior of this
    /// function is undefined.
    ///
    /// # Panics
    ///
    /// This function panics if:
    /// - any of the arrays have a length that cannot be held by an [`Idx`], or
    /// - `ncon` is not strictly greater than zero, or
    /// - `nparts` is not strictly greater than zero, or
    /// - `xadj` is empty, or
    /// - the length of `adjncy` is different than the last element of `xadj`.
    ///
    /// # Mutability
    ///
<<<<<<< HEAD
    /// [`Graph::part_kway`] and [`Graph::part_recursive`] may mutate the
    /// contents of `xadj` and `adjncy`, but should revert all changes before
    /// returning.
    pub unsafe fn new_unchecked(
        ncon: Idx,
        nparts: Idx,
        xadj: &'a mut [Idx],
        adjncy: &'a mut [Idx],
    ) -> Graph<'a> {
=======
    /// While nothing should be modified by the [`Graph`] structure, METIS
    /// doesn't specify any `const` modifier, so everything must be mutable on
    /// Rust's side.
    pub fn new(ncon: Idx, nparts: Idx, xadj: &'a [Idx], adjncy: &'a [Idx]) -> Graph<'a> {
>>>>>>> 98befbf2
        assert!(0 < ncon, "ncon must be strictly greater than zero");
        assert!(0 < nparts, "nparts must be strictly greater than zero");
        let _ = Idx::try_from(xadj.len()).expect("xadj array larger than Idx::MAX");
        assert_ne!(xadj.len(), 0);
        let adjncy_len = Idx::try_from(adjncy.len()).expect("adjncy array larger than Idx::MAX");
        assert_eq!(adjncy_len, *xadj.last().unwrap());

        Graph {
            ncon,
            nparts,
            xadj,
            adjncy,
            vwgt: None,
            vsize: None,
            adjwgt: None,
            tpwgts: None,
            ubvec: None,
            options: [-1; NOPTIONS],
        }
    }

    /// Sets the computational weights of the vertices.
    ///
    /// By default all vertices have the same weight.
    ///
    /// The `ncon` weights of the `i`th vertex must be located in
    /// `vwgt[i*ncon..(i+1)*ncon]`, and all elements of `vwgt` must be positive.
    ///
    /// # Panics
    ///
    /// This function panics if the length of `vwgt` is not `ncon` times the
    /// number of vertices.
    pub fn set_vwgt(mut self, vwgt: &'a [Idx]) -> Graph<'a> {
        let vwgt_len = Idx::try_from(vwgt.len()).expect("vwgt array too large");
        assert_eq!(vwgt_len, self.ncon * (self.xadj.len() as Idx - 1));
        self.vwgt = Some(vwgt);
        self
    }

    /// Sets the communication weights of the vertices.
    ///
    /// By default all vertices have the same communication weight.
    ///
    /// Vertices can only have one communication weight. The length of `vsize`
    /// does not depend on `ncon`.
    ///
    /// # Panics
    ///
    /// This function panics if the length of `vsize` is not the number of
    /// vertices.
    pub fn set_vsize(mut self, vsize: &'a [Idx]) -> Graph<'a> {
        let vsize_len = Idx::try_from(vsize.len()).expect("vsize array too large");
        assert_eq!(vsize_len, self.xadj.len() as Idx - 1);
        self.vsize = Some(vsize);
        self
    }

    /// Sets the weights of the edges.
    ///
    /// By default all edges have the same weight.
    ///
    /// All elements of `adjwgt` must be positive.
    ///
    /// # Panics
    ///
    /// This function panics if the length of `adjwgt` is not equal to the
    /// length of `adjncy`.
    pub fn set_adjwgt(mut self, adjwgt: &'a [Idx]) -> Graph<'a> {
        let adjwgt_len = Idx::try_from(adjwgt.len()).expect("adjwgt array too large");
        assert_eq!(adjwgt_len, *self.xadj.last().unwrap());
        self.adjwgt = Some(adjwgt);
        self
    }

    /// Sets the target partition weights for each part and constraint.
    ///
    /// By default the graph is divided equally.
    ///
    /// The target partition weight for the `i`th part and `j`th constraint is
    /// specified at `tpwgts[i*ncon+j]`. For each constraint `j`, the sum of the
    /// target partition weights must be 1.0. Meaning
    /// `(0..nparts).map(|i| tpwgts[i*ncon+j]).sum() == 1.0`.
    ///
    /// # Panics
    ///
    /// This function panics if the length of `tpwgts` is not equal to `ncon`
    /// times `nparts`.
    pub fn set_tpwgts(mut self, tpwgts: &'a [Real]) -> Graph<'a> {
        let tpwgts_len = Idx::try_from(tpwgts.len()).expect("tpwgts array too large");
        assert_eq!(tpwgts_len, self.ncon * self.nparts);
        self.tpwgts = Some(tpwgts);
        self
    }

    /// Sets the load imbalance tolerance for each constraint.
    ///
    /// By default it equals to 1.001 if `ncon` equals 1 and 1.01 otherwise.
    ///
    /// For the `i`th partition and `j`th constraint the allowed weight is the
    /// `ubvec[j]*tpwgts[i*ncon+j]` fraction of the `j`th's constraint total
    /// weight. The load imbalances must be greater than 1.0.
    ///
    /// # Panics
    ///
    /// This function panics if the length of `ubvec` is not equal to `ncon`.
    pub fn set_ubvec(mut self, ubvec: &'a [Real]) -> Graph<'a> {
        let ubvec_len = Idx::try_from(ubvec.len()).expect("ubvec array too large");
        assert_eq!(ubvec_len, self.ncon);
        self.ubvec = Some(ubvec);
        self
    }

    /// Sets the fine-tuning parameters for this partitioning.
    ///
    /// When few options are to be set, [`Graph::set_option`] might be a
    /// better fit.
    ///
    /// See the [option] module for the list of available parameters.  Note that
    /// not all are applicable to a given partitioning method.  Refer to the
    /// documentation of METIS ([link]) for more info on this.
    ///
    /// Note that setting METIS_OPTION_NUMBERING to 1 is unsupported for safety
    /// reasons.
    ///
    /// [link]: http://glaros.dtc.umn.edu/gkhome/fetch/sw/metis/manual.pdf
    ///
    /// # Example
    ///
    /// ```rust
    /// # fn main() -> Result<(), metis::Error> {
    /// # use metis::Graph;
    /// use metis::option::Opt as _;
    ///
    /// let xadj = &[0, 1, 2];
    /// let adjncy = &[1, 0];
    /// let mut part = [0, 0];
    ///
    /// // -1 is the default value.
    /// let mut options = [-1; metis::NOPTIONS];
    ///
    /// // four refinement iterations instead of the default 10.
    /// options[metis::option::NIter::INDEX] = 4;
    ///
    /// Graph::new(1, 2, xadj, adjncy)?
    ///     .set_options(&options)
    ///     .part_recursive(&mut part)?;
    ///
    /// // The two vertices are placed in different parts.
    /// assert_ne!(part[0], part[1]);
    /// # Ok(())
    /// # }
    /// ```
    pub fn set_options(mut self, options: &[Idx; NOPTIONS]) -> Graph<'a> {
        // Make sure Fortran numbering is not set in the options, as that will change the input data.
        // Panic for now, until there are appropriate checked and unchecked versions of the API
        if options[m::moptions_et_METIS_OPTION_NUMBERING as usize] == 1 {
            panic!("Changing the numbering scheme for METIS is unsupported");
        }

        self.options.copy_from_slice(options);
        self
    }

    /// Sets a fine-tuning parameter for this partitioning.
    ///
    /// When options are to be set in batches, [`Graph::set_options`] might be a
    /// better fit.
    ///
    /// See the [option] module for the list of available parameters.  Note that
    /// not all are applicable to a given partitioning method.  Refer to the
    /// documentation of METIS ([link]) for more info on this.
    ///
    /// [link]: http://glaros.dtc.umn.edu/gkhome/fetch/sw/metis/manual.pdf
    ///
    /// # Example
    ///
    /// ```rust
    /// # fn main() -> Result<(), metis::Error> {
    /// # use metis::Graph;
    /// let xadj = &[0, 1, 2];
    /// let adjncy = &[1, 0];
    /// let mut part = [0, 0];
    ///
    /// Graph::new(1, 2, xadj, adjncy)?
    ///     .set_option(metis::option::NIter(4))
    ///     .part_recursive(&mut part)?;
    ///
    /// // The two vertices are placed in different parts.
    /// assert_ne!(part[0], part[1]);
    /// # Ok(())
    /// # }
    /// ```
    pub fn set_option<O>(mut self, option: O) -> Graph<'a>
    where
        O: option::Opt,
    {
        self.options[O::INDEX] = option.value();
        self
    }

    /// Partition the graph using multilevel recursive bisection.
    ///
    /// Returns the edge-cut, the total communication volume of the
    /// partitioning solution.
    ///
    /// Equivalent of `METIS_PartGraphRecursive`.
    ///
    /// # Panics
    ///
    /// This function panics if the length of `part` is not the number of
    /// vertices.
<<<<<<< HEAD
    pub fn part_recursive(mut self, part: &mut [Idx]) -> Result<Idx> {
        self.options[option::Numbering::index()] = option::Numbering::C.value();

=======
    pub fn part_recursive(self, part: &mut [Idx]) -> Result<Idx> {
>>>>>>> 98befbf2
        let part_len = Idx::try_from(part.len()).expect("part array larger than Idx::MAX");
        assert_eq!(
            part_len,
            self.xadj.len() as Idx - 1,
            "part.len() must be equal to the number of vertices",
        );

<<<<<<< HEAD
        if self.nparts == 1 {
            // METIS does not handle this case well.
            part.fill(0);
            return Ok(0);
        }

        let nvtxs = &mut (self.xadj.len() as Idx - 1);
=======
        let nvtxs = self.xadj.len() as Idx - 1;
>>>>>>> 98befbf2
        let mut edgecut = mem::MaybeUninit::uninit();
        let part = part.as_mut_ptr();
        unsafe {
            m::METIS_PartGraphRecursive(
                &nvtxs as *const Idx as *mut Idx,
                &self.ncon as *const Idx as *mut Idx,
                slice_to_mut_ptr(self.xadj),
                slice_to_mut_ptr(self.adjncy),
                self.vwgt
                    .map_or_else(ptr::null_mut, |s| slice_to_mut_ptr(s)),
                self.vsize
                    .map_or_else(ptr::null_mut, |s| slice_to_mut_ptr(s)),
                self.adjwgt
                    .map_or_else(ptr::null_mut, |s| slice_to_mut_ptr(s)),
                &self.nparts as *const Idx as *mut Idx,
                self.tpwgts
                    .map_or_else(ptr::null_mut, |s| slice_to_mut_ptr(s)),
                self.ubvec
                    .map_or_else(ptr::null_mut, |s| slice_to_mut_ptr(s)),
                slice_to_mut_ptr(&self.options),
                edgecut.as_mut_ptr(),
                part,
            )
            .wrap()?;
            Ok(edgecut.assume_init())
        }
    }

    /// Partition the graph using multilevel k-way partitioning.
    ///
    /// Returns the edge-cut, the total communication volume of the
    /// partitioning solution.
    ///
    /// Equivalent of `METIS_PartGraphKway`.
    ///
    /// # Panics
    ///
    /// This function panics if the length of `part` is not the number of
    /// vertices.
    pub fn part_kway(self, part: &mut [Idx]) -> Result<Idx> {
        let part_len = Idx::try_from(part.len()).expect("part array larger than Idx::MAX");
        assert_eq!(
            part_len,
            self.xadj.len() as Idx - 1,
            "part.len() must be equal to the number of vertices",
        );

<<<<<<< HEAD
        if self.nparts == 1 {
            // METIS does not handle this case well.
            part.fill(0);
            return Ok(0);
        }

        let nvtxs = &mut (self.xadj.len() as Idx - 1);
=======
        let nvtxs = self.xadj.len() as Idx - 1;
>>>>>>> 98befbf2
        let mut edgecut = mem::MaybeUninit::uninit();
        let part = part.as_mut_ptr();
        unsafe {
            m::METIS_PartGraphKway(
                &nvtxs as *const Idx as *mut Idx,
                &self.ncon as *const Idx as *mut Idx,
                slice_to_mut_ptr(self.xadj),
                slice_to_mut_ptr(self.adjncy),
                self.vwgt
                    .map_or_else(ptr::null_mut, |s| slice_to_mut_ptr(s)),
                self.vsize
                    .map_or_else(ptr::null_mut, |s| slice_to_mut_ptr(s)),
                self.adjwgt
                    .map_or_else(ptr::null_mut, |s| slice_to_mut_ptr(s)),
                &self.nparts as *const Idx as *mut Idx,
                self.tpwgts
                    .map_or_else(ptr::null_mut, |s| slice_to_mut_ptr(s)),
                self.ubvec
                    .map_or_else(ptr::null_mut, |s| slice_to_mut_ptr(s)),
                slice_to_mut_ptr(&self.options),
                edgecut.as_mut_ptr(),
                part,
            )
            .wrap()?;
            Ok(edgecut.assume_init())
        }
    }
}

/// Error raised when the mesh data fed to [`Mesh::new`] cannot be safely passed
/// to METIS.
///
/// Mesh data must follow the format described in [`Mesh::new`].
#[derive(Debug)]
pub struct InvalidMeshError {
    msg: &'static str,
}

impl fmt::Display for InvalidMeshError {
    fn fmt(&self, f: &mut fmt::Formatter<'_>) -> fmt::Result {
        self.msg.fmt(f)
    }
}

/// Error type returned by [`Mesh::new`].
///
/// Unlike [`Error`], this error originates from the Rust bindings.
#[derive(Debug)]
#[non_exhaustive]
pub enum NewMeshError {
    /// `nparts` must be greater than 1.
    NoParts,

    /// Mesh is too large. One of the array's length doesn't fit into [`Idx`].
    TooLarge,

    /// The input arrays are malformed and cannot be safely passed to METIS.
    ///
    /// Note that these bindings do not check for all the invariants. Some might
    /// be raised during [`Mesh::part_dual`] and [`Mesh::part_nodal`] as
    /// [`Error::Input`].
    InvalidMesh(InvalidMeshError),
}

impl fmt::Display for NewMeshError {
    fn fmt(&self, f: &mut fmt::Formatter<'_>) -> fmt::Result {
        match self {
            Self::NoParts => write!(f, "there must be at least one part"),
            Self::TooLarge => write!(f, "mesh is too large"),
            Self::InvalidMesh(err) => write!(f, "invalid mesh structure: {err}"),
        }
    }
}

impl std::error::Error for NewMeshError {}

impl NewMeshError {
    fn msg(msg: &'static str) -> Self {
        Self::InvalidMesh(InvalidMeshError { msg })
    }
}

/// Returns the number of elements and the number of nodes in the mesh.
fn check_mesh_structure(eptr: &[Idx], eind: &[Idx]) -> StdResult<(Idx, Idx), NewMeshError> {
    let last_eptr = *eptr
        .last()
        .ok_or(NewMeshError::msg("element index is empty"))?;
    let eind_len = Idx::try_from(eind.len()).map_err(|_| NewMeshError::TooLarge)?;
    if last_eptr != eind_len {
        return Err(NewMeshError::msg(
            "length mismatch between element and node indices",
        ));
    }

    let ne = Idx::try_from(eptr.len()).map_err(|_| NewMeshError::TooLarge)? - 1;

    let mut prev = 0;
    for x in eptr {
        if prev > *x {
            return Err(NewMeshError::msg("element index is not sorted"));
        }
        prev = *x;
    }

    let mut max_node = 0;
    for a in eind {
        if *a < 0 {
            return Err(NewMeshError::msg(
                "values in the node index are out of bounds",
            ));
        }
        if *a > max_node {
            max_node = *a;
        }
    }

    Ok((ne, max_node + 1))
}

/// Builder structure to setup a mesh partition computation.
///
/// This structure holds the required arguments for METIS to compute a
/// partition.  It also offers methods to easily set any optional argument.
///
/// # Example
///
/// Usage is fairly similar to [`Graph`].  Refer to its documentation for
/// details.
#[derive(Debug, PartialEq)]
pub struct Mesh<'a> {
    /// The number of nodes in the mesh.
    nn: Idx,

    /// The number of parts to partition the mesh.
    nparts: Idx,

    /// The number of nodes two elements must share for an edge to appear in the
    /// dual graph.
    ncommon: Idx,

    eptr: &'a [Idx], // mesh representation
    eind: &'a [Idx], // mesh repr

    /// The computational weights of the elements.
    ///
    /// Required size: ne
    vwgt: Option<&'a [Idx]>,

    /// The communication weights of the elements.
    ///
    /// Required size: ne
    vsize: Option<&'a [Idx]>,

    /// The target partition weights of the elements.
    ///
    /// If `None` then the mesh is equally divided among the partitions.
    ///
    /// Required size: nparts
    tpwgts: Option<&'a [Real]>,

    /// Fine-tuning parameters.
    options: [Idx; NOPTIONS],
}

impl<'a> Mesh<'a> {
    /// Creates a new [`Mesh`] object to be partitioned.
    ///
    /// `nparts` is the number of parts wanted in the mesh partition.
    ///
    /// # Input format
    ///
    /// The length of `eptr` is `n + 1`, where `n` is the number of elements in
    /// the mesh. The length of `eind` is the sum of the number of nodes in all
    /// the elements of the mesh. The list of nodes belonging to the `i`th
    /// element of the mesh are stored in consecutive locations of `eind`
    /// starting at position `eptr[i]` up to (but not including) position
    /// `eptr[i+1]`.
    ///
    /// # Errors
    ///
    /// The following invariants must be held, otherwise this function returns
    /// an error:
    ///
    /// - `nparts` is strictly greater than zero,
    /// - `eptr` has at least one element (its length is the one more than the
    ///   number of mesh elements),
    /// - `eptr` is sorted,
    /// - elements of `eptr` are positive,
    /// - the last element of `eptr` is the length of `eind`,
    /// - all the arrays have a length that can be held by an [`Idx`].
    ///
    /// # Mutability
    ///
    /// [`Mesh::part_dual`] and [`Mesh::part_nodal`] may mutate the contents of
    /// `eptr` and `eind`, but should revert all changes before returning.
    pub fn new(
        nparts: Idx,
        eptr: &'a mut [Idx],
        eind: &'a mut [Idx],
    ) -> StdResult<Mesh<'a>, NewMeshError> {
        if nparts <= 0 {
            return Err(NewMeshError::NoParts);
        }
        let (_ne, nn) = check_mesh_structure(&*eptr, &*eind)?;
        Ok(unsafe { Mesh::new_unchecked(nn, nparts, eptr, eind) })
    }

    /// Creates a new [`Mesh`] object to be partitioned (unchecked version).
    ///
    /// - `nn` is the number of nodes in the mesh,
    /// - `nparts` is the number of parts wanted in the mesh partition.
    ///
    /// # Input format
    ///
    /// See [`Mesh::new`].
    ///
    /// # Safety
    ///
    /// This function still does some checks listed in "Panics" below. However,
    /// the caller is reponsible for upholding all invariants listed in the
    /// "Errors" section of [`Mesh::new`]. Otherwise, the behavior of this
    /// function is undefined.
    ///
    /// # Panics
    ///
    /// This function panics if:
    /// - any of the arrays have a length that cannot be hold by an [`Idx`], or
    /// - `nn` is not strictly greater than zero, or
    /// - `nparts` is not strictly greater than zero, or
    /// - `eptr` is empty, or
    /// - the length of `eind` is different than the last element of `eptr`.
    ///
    /// # Mutability
    ///
<<<<<<< HEAD
    /// [`Mesh::part_dual`] and [`Mesh::part_nodal`] may mutate the contents of
    /// `eptr` and `eind`, but should revert all changes before returning.
    pub unsafe fn new_unchecked(
        nn: Idx,
        nparts: Idx,
        eptr: &'a mut [Idx],
        eind: &'a mut [Idx],
    ) -> Mesh<'a> {
=======
    /// While nothing should be modified by the [`Mesh`] structure, METIS
    /// doesn't specify any `const` modifier, so everything must be mutable on
    /// Rust's side.
    pub fn new(nn: Idx, nparts: Idx, eptr: &'a [Idx], eind: &'a [Idx]) -> Mesh<'a> {
>>>>>>> 98befbf2
        assert!(0 < nn, "nn must be strictly greater than zero");
        assert!(0 < nparts, "nparts must be strictly greater than zero");
        let _ = Idx::try_from(eptr.len()).expect("eptr array larger than Idx::MAX");
        assert_ne!(eptr.len(), 0);
        let eind_len = Idx::try_from(eind.len()).expect("eind array larger than Idx::MAX");
        assert_eq!(eind_len, *eptr.last().unwrap());

        Mesh {
            nn,
            nparts,
            ncommon: 1,
            eptr,
            eind,
            vwgt: None,
            vsize: None,
            tpwgts: None,
            options: [-1; NOPTIONS],
        }
    }

    /// Sets the computational weights of the elements.
    ///
    /// By default all elements have the same weight.
    ///
    /// All elements of `vwgt` must be positive.
    ///
    /// # Panics
    ///
    /// This function panics if the length of `vwgt` is not the number of
    /// elements.
    pub fn set_vwgt(mut self, vwgt: &'a [Idx]) -> Mesh<'a> {
        let vwgt_len = Idx::try_from(vwgt.len()).expect("vwgt array too large");
        assert_eq!(vwgt_len, self.eptr.len() as Idx - 1);
        self.vwgt = Some(vwgt);
        self
    }

    /// Sets the communication weights of the elements.
    ///
    /// By default all elements have the same communication weight.
    ///
    /// # Panics
    ///
    /// This function panics if the length of `vsize` is not the number of
    /// elements.
    pub fn set_vsize(mut self, vsize: &'a [Idx]) -> Mesh<'a> {
        let vsize_len = Idx::try_from(vsize.len()).expect("vsize array too large");
        assert_eq!(vsize_len, self.eptr.len() as Idx - 1);
        self.vsize = Some(vsize);
        self
    }

    /// Sets the target partition weights for each part.
    ///
    /// By default the mesh is divided equally.
    ///
    /// The sum of the target partition weights must be 1.0.
    ///
    /// # Panics
    ///
    /// This function panics if the length of `tpwgts` is not equal to `nparts`.
    pub fn set_tpwgts(mut self, tpwgts: &'a [Real]) -> Mesh<'a> {
        let tpwgts_len = Idx::try_from(tpwgts.len()).expect("tpwgts array too large");
        assert_eq!(tpwgts_len, self.nparts);
        self.tpwgts = Some(tpwgts);
        self
    }

    /// Sets the fine-tuning parameters for this partitioning.
    ///
    /// When few options are to be set, [`Mesh::set_option`] might be a
    /// better fit.
    ///
    /// See the [option] module for the list of available parameters.  Note that
    /// not all are applicable to a given partitioning method.  Refer to the
    /// documentation of METIS ([link]) for more info on this.
    ///
    /// Note that setting METIS_OPTION_NUMBERING to 1 is unsupported for safety
    /// reasons.
    ///
    /// See [`Graph::set_options`] for a usage example.
    ///
    /// [link]: http://glaros.dtc.umn.edu/gkhome/fetch/sw/metis/manual.pdf
    pub fn set_options(mut self, options: &[Idx; NOPTIONS]) -> Mesh<'a> {
        // Make sure Fortran numbering is not set in the options, as that will change the input data.
        // Panic for now, until there are appropriate checked and unchecked versions of the API
        if options[m::moptions_et_METIS_OPTION_NUMBERING as usize] == 1 {
            panic!("Changing the numbering scheme for METIS is unsupported");
        }

        self.options.copy_from_slice(options);
        self
    }

    /// Sets a fine-tuning parameter for this partitioning.
    ///
    /// When options are to be set in batches, [`Mesh::set_options`] might be a
    /// better fit.
    ///
    /// See the [option] module for the list of available parameters.  Note that
    /// not all are applicable to a given partitioning method.  Refer to the
    /// documentation of METIS ([link]) for more info on this.
    ///
    /// See [`Graph::set_option`] for a usage example.
    ///
    /// [link]: http://glaros.dtc.umn.edu/gkhome/fetch/sw/metis/manual.pdf
    pub fn set_option<O>(mut self, option: O) -> Mesh<'a>
    where
        O: option::Opt,
    {
        self.options[O::INDEX] = option.value();
        self
    }

    /// Partition the mesh using its dual graph.
    ///
    /// Returns the edge-cut, the total communication volume of the
    /// partitioning solution.
    ///
    /// Equivalent of `METIS_PartMeshDual`.
    ///
    /// # Panics
    ///
    /// This function panics if the length of `epart` is not the number of
    /// elements, or if `nparts`'s is not the number of nodes.
<<<<<<< HEAD
    pub fn part_dual(mut self, epart: &mut [Idx], npart: &mut [Idx]) -> Result<Idx> {
        self.options[option::Numbering::index()] = option::Numbering::C.value();

=======
    pub fn part_dual(self, epart: &mut [Idx], npart: &mut [Idx]) -> Result<Idx> {
>>>>>>> 98befbf2
        let epart_len = Idx::try_from(epart.len()).expect("epart array larger than Idx::MAX");
        assert_eq!(
            epart_len,
            self.eptr.len() as Idx - 1,
            "epart.len() must be equal to the number of elements",
        );
        let npart_len = Idx::try_from(npart.len()).expect("npart array larger than Idx::MAX");
        assert_eq!(
            npart_len, self.nn,
            "npart.len() must be equal to the number of nodes",
        );

<<<<<<< HEAD
        if self.nparts == 1 {
            // METIS does not handle this case well.
            epart.fill(0);
            npart.fill(0);
            return Ok(0);
        }

        let ne = &mut (self.eptr.len() as Idx - 1);
=======
        let ne = self.eptr.len() as Idx - 1;
>>>>>>> 98befbf2
        let mut edgecut = mem::MaybeUninit::uninit();
        unsafe {
            m::METIS_PartMeshDual(
                &ne as *const Idx as *mut Idx,
                &self.nn as *const Idx as *mut Idx,
                slice_to_mut_ptr(self.eptr),
                slice_to_mut_ptr(self.eind),
                self.vwgt
                    .map_or_else(ptr::null_mut, |s| slice_to_mut_ptr(s)),
                self.vsize
                    .map_or_else(ptr::null_mut, |s| slice_to_mut_ptr(s)),
                &self.ncommon as *const Idx as *mut Idx,
                &self.nparts as *const Idx as *mut Idx,
                self.tpwgts
                    .map_or_else(ptr::null_mut, |s| slice_to_mut_ptr(s)),
                slice_to_mut_ptr(&self.options),
                edgecut.as_mut_ptr(),
                epart.as_mut_ptr(),
                npart.as_mut_ptr(),
            )
            .wrap()?;
            Ok(edgecut.assume_init())
        }
    }

    /// Partition the mesh using its nodal graph.
    ///
    /// Returns the edge-cut, the total communication volume of the
    /// partitioning solution.
    ///
    /// Previous settings of `ncommon` are not used by this function.
    ///
    /// Equivalent of `METIS_PartMeshNodal`.
    ///
    /// # Panics
    ///
    /// This function panics if the length of `epart` is not the number of
    /// elements, or if `nparts`'s is not the number of nodes.
<<<<<<< HEAD
    pub fn part_nodal(mut self, epart: &mut [Idx], npart: &mut [Idx]) -> Result<Idx> {
        self.options[option::Numbering::index()] = option::Numbering::C.value();

=======
    pub fn part_nodal(self, epart: &mut [Idx], npart: &mut [Idx]) -> Result<Idx> {
>>>>>>> 98befbf2
        let epart_len = Idx::try_from(epart.len()).expect("epart array larger than Idx::MAX");
        assert_eq!(
            epart_len,
            self.eptr.len() as Idx - 1,
            "epart.len() must be equal to the number of elements",
        );
        let npart_len = Idx::try_from(npart.len()).expect("npart array larger than Idx::MAX");
        assert_eq!(
            npart_len, self.nn,
            "npart.len() must be equal to the number of nodes",
        );

<<<<<<< HEAD
        if self.nparts == 1 {
            // METIS does not handle this case well.
            epart.fill(0);
            npart.fill(0);
            return Ok(0);
        }

        let ne = &mut (self.eptr.len() as Idx - 1);
=======
        let ne = self.eptr.len() as Idx - 1;
>>>>>>> 98befbf2
        let mut edgecut = mem::MaybeUninit::uninit();
        unsafe {
            m::METIS_PartMeshNodal(
                &ne as *const Idx as *mut Idx,
                &self.nn as *const Idx as *mut Idx,
                slice_to_mut_ptr(self.eptr),
                slice_to_mut_ptr(self.eind),
                self.vwgt
                    .map_or_else(ptr::null_mut, |s| slice_to_mut_ptr(s)),
                self.vsize
                    .map_or_else(ptr::null_mut, |s| slice_to_mut_ptr(s)),
                &self.nparts as *const Idx as *mut Idx,
                self.tpwgts
                    .map_or_else(ptr::null_mut, |s| slice_to_mut_ptr(s)),
                slice_to_mut_ptr(&self.options),
                edgecut.as_mut_ptr(),
                epart.as_mut_ptr(),
                npart.as_mut_ptr(),
            )
            .wrap()?;
            Ok(edgecut.assume_init())
        }
    }
}

/// The dual of a mesh.
///
/// Result of [`mesh_to_dual`].
#[derive(Debug, PartialEq, Eq)]
pub struct Dual {
    xadj: &'static mut [Idx],
    adjncy: &'static mut [Idx],
}

impl Dual {
    /// The adjacency index array.
    pub fn xadj(&self) -> &[Idx] {
        self.xadj
    }

    /// The adjacency array.
    pub fn adjncy(&self) -> &[Idx] {
        self.adjncy
    }

    /// The adjacency index array, and the adjacency array as mutable slices.
    pub fn as_mut(&mut self) -> (&mut [Idx], &mut [Idx]) {
        (self.xadj, self.adjncy)
    }
}

impl Drop for Dual {
    fn drop(&mut self) {
        unsafe {
            m::METIS_Free(self.xadj.as_mut_ptr() as *mut os::raw::c_void);
            m::METIS_Free(self.adjncy.as_mut_ptr() as *mut os::raw::c_void);
        }
    }
}

/// Generate the dual graph of a mesh.
///
/// # Errors
///
<<<<<<< HEAD
/// This function returns an error if `eptr` and `eind` don't follow the mesh
/// format given in [`Mesh::new`].
pub fn mesh_to_dual(eptr: &mut [Idx], eind: &mut [Idx], mut ncommon: Idx) -> Result<Dual> {
    let (mut ne, mut nn) = check_mesh_structure(&*eptr, &*eind)?;
=======
/// - `eptr` is empty, or
/// - `eptr`'s length doesn't fit in [`Idx`].
pub fn mesh_to_dual(
    nn: Idx,
    eptr: &[Idx],
    eind: &[Idx],
    ncommon: Idx,
    numflag: Idx,
) -> Result<Dual> {
    let eptr_len = Idx::try_from(eptr.len()).expect("eptr array larger than Idx::MAX");
    assert_ne!(eptr_len, 0, "eptr cannot be empty");

    let ne = eptr_len - 1;
>>>>>>> 98befbf2
    let mut xadj = mem::MaybeUninit::uninit();
    let mut adjncy = mem::MaybeUninit::uninit();
    let mut numbering_flag = 0;

    // SAFETY: METIS_MeshToDual allocates the xadj and adjncy arrays.
    // SAFETY: hopefully those arrays are of correct length.
    unsafe {
        m::METIS_MeshToDual(
<<<<<<< HEAD
            &mut ne,
            &mut nn,
            eptr.as_mut_ptr(),
            eind.as_mut_ptr(),
            &mut ncommon,
            &mut numbering_flag,
=======
            &ne as *const Idx as *mut Idx,
            &nn as *const Idx as *mut Idx,
            slice_to_mut_ptr(eptr),
            slice_to_mut_ptr(eind),
            &ncommon as *const Idx as *mut Idx,
            &numflag as *const Idx as *mut Idx,
>>>>>>> 98befbf2
            xadj.as_mut_ptr(),
            adjncy.as_mut_ptr(),
        )
        .wrap()?;
        let xadj = xadj.assume_init();
        let xadj = slice::from_raw_parts_mut(xadj, eptr.len());
        let adjncy = adjncy.assume_init();
        let adjncy = slice::from_raw_parts_mut(adjncy, xadj[xadj.len() - 1] as usize);
        Ok(Dual { xadj, adjncy })
    }
}<|MERGE_RESOLUTION|>--- conflicted
+++ resolved
@@ -90,7 +90,6 @@
     }
 }
 
-<<<<<<< HEAD
 /// Error raised when the graph data fed to [`Graph::new`] cannot be safely
 /// passed to METIS.
 ///
@@ -146,11 +145,11 @@
     fn msg(msg: &'static str) -> Self {
         Self::InvalidGraph(InvalidGraphError { msg })
     }
-=======
+}
+
 /// Helper function to convert an immutable slice ref to a mutable pointer
 unsafe fn slice_to_mut_ptr<T>(slice: &[T]) -> *mut T {
     slice.as_ptr() as *mut T
->>>>>>> 98befbf2
 }
 
 /// Builder structure to setup a graph partition computation.
@@ -303,8 +302,8 @@
     pub fn new(
         ncon: Idx,
         nparts: Idx,
-        xadj: &'a mut [Idx],
-        adjncy: &'a mut [Idx],
+        xadj: &'a [Idx],
+        adjncy: &'a [Idx],
     ) -> StdResult<Graph<'a>, NewGraphError> {
         if ncon <= 0 {
             return Err(NewGraphError::NoConstraints);
@@ -380,22 +379,15 @@
     ///
     /// # Mutability
     ///
-<<<<<<< HEAD
     /// [`Graph::part_kway`] and [`Graph::part_recursive`] may mutate the
     /// contents of `xadj` and `adjncy`, but should revert all changes before
     /// returning.
     pub unsafe fn new_unchecked(
         ncon: Idx,
         nparts: Idx,
-        xadj: &'a mut [Idx],
-        adjncy: &'a mut [Idx],
+        xadj: &'a [Idx],
+        adjncy: &'a [Idx],
     ) -> Graph<'a> {
-=======
-    /// While nothing should be modified by the [`Graph`] structure, METIS
-    /// doesn't specify any `const` modifier, so everything must be mutable on
-    /// Rust's side.
-    pub fn new(ncon: Idx, nparts: Idx, xadj: &'a [Idx], adjncy: &'a [Idx]) -> Graph<'a> {
->>>>>>> 98befbf2
         assert!(0 < ncon, "ncon must be strictly greater than zero");
         assert!(0 < nparts, "nparts must be strictly greater than zero");
         let _ = Idx::try_from(xadj.len()).expect("xadj array larger than Idx::MAX");
@@ -517,9 +509,6 @@
     /// not all are applicable to a given partitioning method.  Refer to the
     /// documentation of METIS ([link]) for more info on this.
     ///
-    /// Note that setting METIS_OPTION_NUMBERING to 1 is unsupported for safety
-    /// reasons.
-    ///
     /// [link]: http://glaros.dtc.umn.edu/gkhome/fetch/sw/metis/manual.pdf
     ///
     /// # Example
@@ -549,12 +538,6 @@
     /// # }
     /// ```
     pub fn set_options(mut self, options: &[Idx; NOPTIONS]) -> Graph<'a> {
-        // Make sure Fortran numbering is not set in the options, as that will change the input data.
-        // Panic for now, until there are appropriate checked and unchecked versions of the API
-        if options[m::moptions_et_METIS_OPTION_NUMBERING as usize] == 1 {
-            panic!("Changing the numbering scheme for METIS is unsupported");
-        }
-
         self.options.copy_from_slice(options);
         self
     }
@@ -607,13 +590,8 @@
     ///
     /// This function panics if the length of `part` is not the number of
     /// vertices.
-<<<<<<< HEAD
     pub fn part_recursive(mut self, part: &mut [Idx]) -> Result<Idx> {
-        self.options[option::Numbering::index()] = option::Numbering::C.value();
-
-=======
-    pub fn part_recursive(self, part: &mut [Idx]) -> Result<Idx> {
->>>>>>> 98befbf2
+        self.options[option::Numbering::INDEX] = option::Numbering::C.value();
         let part_len = Idx::try_from(part.len()).expect("part array larger than Idx::MAX");
         assert_eq!(
             part_len,
@@ -621,17 +599,13 @@
             "part.len() must be equal to the number of vertices",
         );
 
-<<<<<<< HEAD
         if self.nparts == 1 {
             // METIS does not handle this case well.
             part.fill(0);
             return Ok(0);
         }
 
-        let nvtxs = &mut (self.xadj.len() as Idx - 1);
-=======
         let nvtxs = self.xadj.len() as Idx - 1;
->>>>>>> 98befbf2
         let mut edgecut = mem::MaybeUninit::uninit();
         let part = part.as_mut_ptr();
         unsafe {
@@ -679,17 +653,13 @@
             "part.len() must be equal to the number of vertices",
         );
 
-<<<<<<< HEAD
         if self.nparts == 1 {
             // METIS does not handle this case well.
             part.fill(0);
             return Ok(0);
         }
 
-        let nvtxs = &mut (self.xadj.len() as Idx - 1);
-=======
         let nvtxs = self.xadj.len() as Idx - 1;
->>>>>>> 98befbf2
         let mut edgecut = mem::MaybeUninit::uninit();
         let part = part.as_mut_ptr();
         unsafe {
@@ -885,11 +855,7 @@
     ///
     /// [`Mesh::part_dual`] and [`Mesh::part_nodal`] may mutate the contents of
     /// `eptr` and `eind`, but should revert all changes before returning.
-    pub fn new(
-        nparts: Idx,
-        eptr: &'a mut [Idx],
-        eind: &'a mut [Idx],
-    ) -> StdResult<Mesh<'a>, NewMeshError> {
+    pub fn new(nparts: Idx, eptr: &'a [Idx], eind: &'a [Idx]) -> StdResult<Mesh<'a>, NewMeshError> {
         if nparts <= 0 {
             return Err(NewMeshError::NoParts);
         }
@@ -924,21 +890,15 @@
     ///
     /// # Mutability
     ///
-<<<<<<< HEAD
-    /// [`Mesh::part_dual`] and [`Mesh::part_nodal`] may mutate the contents of
-    /// `eptr` and `eind`, but should revert all changes before returning.
+    /// While nothing should be modified by the [`Mesh`] structure, METIS
+    /// doesn't specify any `const` modifier, so everything must be mutable on
+    /// Rust's side.
     pub unsafe fn new_unchecked(
         nn: Idx,
         nparts: Idx,
-        eptr: &'a mut [Idx],
-        eind: &'a mut [Idx],
+        eptr: &'a [Idx],
+        eind: &'a [Idx],
     ) -> Mesh<'a> {
-=======
-    /// While nothing should be modified by the [`Mesh`] structure, METIS
-    /// doesn't specify any `const` modifier, so everything must be mutable on
-    /// Rust's side.
-    pub fn new(nn: Idx, nparts: Idx, eptr: &'a [Idx], eind: &'a [Idx]) -> Mesh<'a> {
->>>>>>> 98befbf2
         assert!(0 < nn, "nn must be strictly greater than zero");
         assert!(0 < nparts, "nparts must be strictly greater than zero");
         let _ = Idx::try_from(eptr.len()).expect("eptr array larger than Idx::MAX");
@@ -1016,19 +976,10 @@
     /// not all are applicable to a given partitioning method.  Refer to the
     /// documentation of METIS ([link]) for more info on this.
     ///
-    /// Note that setting METIS_OPTION_NUMBERING to 1 is unsupported for safety
-    /// reasons.
-    ///
     /// See [`Graph::set_options`] for a usage example.
     ///
     /// [link]: http://glaros.dtc.umn.edu/gkhome/fetch/sw/metis/manual.pdf
     pub fn set_options(mut self, options: &[Idx; NOPTIONS]) -> Mesh<'a> {
-        // Make sure Fortran numbering is not set in the options, as that will change the input data.
-        // Panic for now, until there are appropriate checked and unchecked versions of the API
-        if options[m::moptions_et_METIS_OPTION_NUMBERING as usize] == 1 {
-            panic!("Changing the numbering scheme for METIS is unsupported");
-        }
-
         self.options.copy_from_slice(options);
         self
     }
@@ -1064,13 +1015,8 @@
     ///
     /// This function panics if the length of `epart` is not the number of
     /// elements, or if `nparts`'s is not the number of nodes.
-<<<<<<< HEAD
     pub fn part_dual(mut self, epart: &mut [Idx], npart: &mut [Idx]) -> Result<Idx> {
-        self.options[option::Numbering::index()] = option::Numbering::C.value();
-
-=======
-    pub fn part_dual(self, epart: &mut [Idx], npart: &mut [Idx]) -> Result<Idx> {
->>>>>>> 98befbf2
+        self.options[option::Numbering::INDEX] = option::Numbering::C.value();
         let epart_len = Idx::try_from(epart.len()).expect("epart array larger than Idx::MAX");
         assert_eq!(
             epart_len,
@@ -1083,7 +1029,6 @@
             "npart.len() must be equal to the number of nodes",
         );
 
-<<<<<<< HEAD
         if self.nparts == 1 {
             // METIS does not handle this case well.
             epart.fill(0);
@@ -1091,10 +1036,7 @@
             return Ok(0);
         }
 
-        let ne = &mut (self.eptr.len() as Idx - 1);
-=======
         let ne = self.eptr.len() as Idx - 1;
->>>>>>> 98befbf2
         let mut edgecut = mem::MaybeUninit::uninit();
         unsafe {
             m::METIS_PartMeshDual(
@@ -1133,13 +1075,8 @@
     ///
     /// This function panics if the length of `epart` is not the number of
     /// elements, or if `nparts`'s is not the number of nodes.
-<<<<<<< HEAD
     pub fn part_nodal(mut self, epart: &mut [Idx], npart: &mut [Idx]) -> Result<Idx> {
-        self.options[option::Numbering::index()] = option::Numbering::C.value();
-
-=======
-    pub fn part_nodal(self, epart: &mut [Idx], npart: &mut [Idx]) -> Result<Idx> {
->>>>>>> 98befbf2
+        self.options[option::Numbering::INDEX] = option::Numbering::C.value();
         let epart_len = Idx::try_from(epart.len()).expect("epart array larger than Idx::MAX");
         assert_eq!(
             epart_len,
@@ -1152,7 +1089,6 @@
             "npart.len() must be equal to the number of nodes",
         );
 
-<<<<<<< HEAD
         if self.nparts == 1 {
             // METIS does not handle this case well.
             epart.fill(0);
@@ -1160,10 +1096,7 @@
             return Ok(0);
         }
 
-        let ne = &mut (self.eptr.len() as Idx - 1);
-=======
         let ne = self.eptr.len() as Idx - 1;
->>>>>>> 98befbf2
         let mut edgecut = mem::MaybeUninit::uninit();
         unsafe {
             m::METIS_PartMeshNodal(
@@ -1228,49 +1161,24 @@
 ///
 /// # Errors
 ///
-<<<<<<< HEAD
 /// This function returns an error if `eptr` and `eind` don't follow the mesh
 /// format given in [`Mesh::new`].
-pub fn mesh_to_dual(eptr: &mut [Idx], eind: &mut [Idx], mut ncommon: Idx) -> Result<Dual> {
-    let (mut ne, mut nn) = check_mesh_structure(&*eptr, &*eind)?;
-=======
-/// - `eptr` is empty, or
-/// - `eptr`'s length doesn't fit in [`Idx`].
-pub fn mesh_to_dual(
-    nn: Idx,
-    eptr: &[Idx],
-    eind: &[Idx],
-    ncommon: Idx,
-    numflag: Idx,
-) -> Result<Dual> {
-    let eptr_len = Idx::try_from(eptr.len()).expect("eptr array larger than Idx::MAX");
-    assert_ne!(eptr_len, 0, "eptr cannot be empty");
-
-    let ne = eptr_len - 1;
->>>>>>> 98befbf2
+pub fn mesh_to_dual(eptr: &[Idx], eind: &[Idx], ncommon: Idx) -> Result<Dual> {
+    let (ne, nn) = check_mesh_structure(&*eptr, &*eind)?;
     let mut xadj = mem::MaybeUninit::uninit();
     let mut adjncy = mem::MaybeUninit::uninit();
-    let mut numbering_flag = 0;
+    let numbering_flag = 0;
 
     // SAFETY: METIS_MeshToDual allocates the xadj and adjncy arrays.
     // SAFETY: hopefully those arrays are of correct length.
     unsafe {
         m::METIS_MeshToDual(
-<<<<<<< HEAD
-            &mut ne,
-            &mut nn,
-            eptr.as_mut_ptr(),
-            eind.as_mut_ptr(),
-            &mut ncommon,
-            &mut numbering_flag,
-=======
             &ne as *const Idx as *mut Idx,
             &nn as *const Idx as *mut Idx,
             slice_to_mut_ptr(eptr),
             slice_to_mut_ptr(eind),
             &ncommon as *const Idx as *mut Idx,
-            &numflag as *const Idx as *mut Idx,
->>>>>>> 98befbf2
+            &numbering_flag as *const Idx as *mut Idx,
             xadj.as_mut_ptr(),
             adjncy.as_mut_ptr(),
         )
